--- conflicted
+++ resolved
@@ -1,33 +1,13 @@
 import os
-<<<<<<< HEAD
-import pdb
-import time
-from collections import defaultdict
-from functools import partial
-from typing import Dict, List, Tuple, NamedTuple, Callable, Union, Any
-
-import numpy as np
-import pandas as pd
-import robustness_metrics as rm
-import tensorflow as tf
-import torch
-import tree
-from absl import flags
-from absl import logging
-from sklearn.metrics import (log_loss, roc_auc_score, accuracy_score,
-                             roc_curve, precision_recall_curve, auc)
-import datetime
-import utils  # local file import
-from itertools import cycle
-=======
 import os.path as osp
 from collections import defaultdict
+from typing import NamedTuple
 from typing import Tuple, Dict, List, Any, Union, Callable
->>>>>>> 1b6554b5
 
 import matplotlib.pyplot as plt
 import numpy as np
 import seaborn as sns
+import tensorflow as tf
 from absl import logging
 from scipy.stats import sem
 from sklearn.metrics import roc_curve
@@ -394,7 +374,6 @@
   plt.savefig(osp.join(plt_path, f'predictive_{uncertainty_type}.svg'))
 
 
-<<<<<<< HEAD
 def plot_roc_curve(fpr, tpr, roc_auc, title='', plt_path='.'):
   """
   Based on scikit-learn examples.
@@ -484,8 +463,6 @@
   num_mc_samples: int  # format f'mc{num_mc_samples}/'
 
 
-=======
->>>>>>> 1b6554b5
 RESULT_DICT = Dict[str, List[np.ndarray]]
 # RESULT_DICT contains keys [‘y_pred’, ‘y_true’, ‘y_aleatoric_uncert’,
 #   ‘y_epistemic_uncert’, ‘y_total_uncert’, ‘is_ood']
@@ -515,7 +492,6 @@
     fn(*get_args(i), ax=ax, **get_kwargs(i))
   return fig
 
-<<<<<<< HEAD
 
 def parse_model_key(model_key: Tuple):
   model_type, k, is_deterministic, tuning_domain, num_mc_samples = model_key
@@ -595,18 +571,8 @@
   return probs, num_classes
 
 
-def plot_predictive_entropy_histogram_all_methods(data_result_dict: DATA_RESULT_DICT):
-  transposed = transpose_dict(data_result_dict)
-  return grid_plot_wrapper(
-    fn=plot_predictive_entropy_histogram_one_method,
-    ncols=3,
-    n_plots=len(transposed),
-    get_kwargs=[],
-  )
-
-
-=======
->>>>>>> 1b6554b5
+
+
 def transpose_dict(d: Dict[Any, Dict[Any, Any]]):
   new_d = defaultdict(dict)
   for k1, v1 in d.items():
@@ -615,7 +581,6 @@
       new_d[k2][k1] = v2
   return new_d
 
-<<<<<<< HEAD
 
 def plot_predictive_entropy_histogram_one_method(model_key: ModelKey,
                                                  domain_result_dict: Dict, ax=None):
@@ -743,72 +708,7 @@
 #   plt.legend(loc="lower right")
 #   plt.savefig(osp.join(plt_path, 'roc_curve.svg'))
 
-def plot_auroc_entropy_all(preds_ood_dict: dict,
-                           preds_test_dict: dict,
-                           model_list: list,
-                           data_training: str,
-                           data_ood: str,
-                           save_folder: str
-                           ):
-  fig, ax = plt.subplots()
-  plt.subplots_adjust(left=0.20, bottom=0.20)
-  ax.plot([0, 1], [0, 1], linestyle=":", color="black")
-
-  thresholds = np.arange(0, 1.02, 0.02)
-  for model in tqdm(model_list):
-    tpr_values = np.zeros(
-      shape=(thresholds.shape[0], preds_ood_dict[model].shape[0]))
-    for i in range(preds_ood_dict[model].shape[0]):
-      predicted_labels_ood = preds_ood_dict[model].mean(1)[i, :]
-      predicted_labels_test = preds_test_dict[model].mean(1)[i, :]
-
-      ood_size = predicted_labels_ood.shape[0]
-      test_size = predicted_labels_test.shape[0]
-      anomaly_targets = jnp.concatenate(
-        (np.zeros(test_size), np.ones(ood_size)))
-
-      entropy_test = -(
-          predicted_labels_test * jnp.log(predicted_labels_test + eps)
-      ).sum(1)
-      entropy_ood = -(
-          predicted_labels_ood * jnp.log(predicted_labels_ood + eps)
-      ).sum(1)
-      scores = jnp.concatenate((entropy_test, entropy_ood))
-      fpr, tpr, _ = sklearn.metrics.roc_curve(anomaly_targets, scores)
-
-      for j in range(thresholds.shape[0]):
-        fpr_idx = np.abs(fpr - thresholds[j]).argmin()
-        tpr_values[j, i] = tpr[fpr_idx]
-
-    tpr_value_mean = tpr_values.mean(1)
-    tpr_value_std = tpr_values.std(1)
-    tpr_value_ste = scipy.stats.sem(tpr_values, axis=1)
-    ax.plot(thresholds,
-            tpr_value_mean,
-            color=color_list[model],
-            label=label_list[model],
-            linestyle=linestyle_list[model])
-    ax.fill_between(
-      thresholds,
-      tpr_value_mean - tpr_value_ste,
-      tpr_value_mean + tpr_value_ste,
-      color=color_list[model],
-      alpha=alpha,
-    )
-  # ax.legend(facecolor="white")
-  ax.set_xlabel(f"False Positive Rate")
-  ax.set_ylabel(f"True Positive Rate")
-  ax.set_ylim([-0.05, 1.05])
-  ax.set_xlim([-0.03, 1.03])
-  # ax.set_title(f"Trained on {train_name}, Evaluated on {ood_name}")
-  os.makedirs(f"{save_folder}", exist_ok=True)
-  fig.savefig(
-    f"{save_folder}/{data_training.lower()}"
-    + "_"
-    + f"{data_ood.lower()}_auroc_entropy.pdf",
-  )
-  return fig, ax
-=======
+
 def plot_predictive_entropy_histogram_all_methods(data_result_dict: DATA_RESULT_DICT):
   transposed = transpose_dict(data_result_dict)
   return grid_plot_wrapper(
@@ -882,5 +782,4 @@
 #     + "_"
 #     + f"{data_ood.lower()}_auroc_entropy.pdf",
 #   )
-#   return fig, ax
->>>>>>> 1b6554b5
+#   return fig, ax