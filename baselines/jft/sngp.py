# coding=utf-8
# Copyright 2021 The Uncertainty Baselines Authors.
#
# Licensed under the Apache License, Version 2.0 (the "License");
# you may not use this file except in compliance with the License.
# You may obtain a copy of the License at
#
#     http://www.apache.org/licenses/LICENSE-2.0
#
# Unless required by applicable law or agreed to in writing, software
# distributed under the License is distributed on an "AS IS" BASIS,
# WITHOUT WARRANTIES OR CONDITIONS OF ANY KIND, either express or implied.
# See the License for the specific language governing permissions and
# limitations under the License.

"""ViT-SNGP on JFT-300M."""

from functools import partial  # pylint: disable=g-importing-member so standard
import itertools
import multiprocessing
import numbers
import os

from absl import app
from absl import flags
from absl import logging
from clu import metric_writers
from clu import parameter_overview
from clu import periodic_actions
from clu import preprocess_spec
import flax
import flax.jax_utils as flax_utils
import flax.traverse_util as trav_utils

import jax
import jax.numpy as jnp
import ml_collections
import numpy as np
import robustness_metrics as rm

import tensorflow as tf
from tensorflow.io import gfile
import uncertainty_baselines as ub
import checkpoint_utils  # local file import
import cifar10h_utils  # local file import
import input_utils  # local file import
import ood_utils  # local file import
import preprocess_utils  # local file import
import train_utils  # local file import

# TODO(dusenberrymw): Open-source remaining imports.
fewshot = None
<<<<<<< HEAD
u = None
pp_builder = None
=======
>>>>>>> f0a590d0


ml_collections.config_flags.DEFINE_config_file(
    'config', None, 'Training configuration.', lock_config=True)
flags.DEFINE_string('output_dir', default=None, help='Work unit directory.')
flags.DEFINE_integer(
    'num_cores', default=None, help='Unused. How many devices being used.')
flags.DEFINE_boolean(
    'use_gpu', default=None, help='Unused. Whether or not running on GPU.')
flags.DEFINE_string('tpu', None,
                    'Unused. Name of the TPU. Only used if use_gpu is False.')

FLAGS = flags.FLAGS


# Utility functions.
def accumulate_gradient_with_states(
    loss_and_grad_fn,
    params,
    states,  # Allows for states.
    images,
    labels,
    accum_steps):
  """Improved version of `train_utils.accumulate_gradient()` that allows for states."""
  # This function handles the `loss_and_grad_fn` function which takes a state
  # argument and returns ((losses, states), grads).
  if accum_steps and accum_steps > 1:
    assert images.shape[0] % accum_steps == 0, (
        f'Bad accum_steps {accum_steps} for batch size {images.shape[0]}')
    step_size = images.shape[0] // accum_steps

    # Run the first step.
    (l, s), g = loss_and_grad_fn(params, states, images[:step_size],
                                 labels[:step_size])

    # Run the rest of the steps.
    def acc_grad_and_loss(i, l_s_g):
      # Extract data for current step.
      imgs = jax.lax.dynamic_slice(images, (i * step_size, 0, 0, 0),
                                   (step_size,) + images.shape[1:])
      lbls = jax.lax.dynamic_slice(labels, (i * step_size, 0),
                                   (step_size, labels.shape[1]))
      # Update state and accumulate gradient.
      l, s, g = l_s_g
      (li, si), gi = loss_and_grad_fn(params, s, imgs, lbls)
      return (l + li, si, jax.tree_multimap(lambda x, y: x + y, g, gi))

    l, s, g = jax.lax.fori_loop(1, accum_steps, acc_grad_and_loss, (l, s, g))
    l, g = jax.tree_map(lambda x: x / accum_steps, (l, g))
    return (l, s), g
  else:
    return loss_and_grad_fn(params, states, images, labels)


def get_gp_kwargs(gp_config):
  """Extract keyword argument parameters for the Gaussian process layer."""
  covmat_momentum = gp_config.get('covmat_momentum', 0.999)

  # Extracts model parameter.
  logging.info('gp_config.covmat_momentum = %s', covmat_momentum)
  covmat_momentum = None if covmat_momentum < 0. else covmat_momentum
  covmat_kwargs = dict(momentum=covmat_momentum)

  # Assembles into kwargs dictionary.
  gp_layer_kwargs = dict(covmat_kwargs=covmat_kwargs)

  return gp_layer_kwargs


def pretrained_sngp_load(init_params, init_file, model_config, reinit_params):
  """Load model parameters from checkpoint and align that with ViT-SNGP."""

  def _flatten_dict(params):
    return {'/'.join(k): v for k, v in trav_utils.flatten_dict(params).items()}

  def _unflatten_dict(flat_params):
    tuple_to_value = {tuple(k.split('/')): v for k, v in flat_params.items()}
    return trav_utils.unflatten_dict(tuple_to_value)

  # Restores parameters from the checkpoint.
  restored_params = checkpoint_utils.load_from_pretrained_checkpoint(
      init_params, init_file, model_config.representation_size,
      model_config.classifier, reinit_params)

  # Align restored parameter dict (restored_params) with model parameters
  # (init_params) by adding in missing parameters and removing extra parameters.
  # This is needed for ViT-GP to use pre-trained embeddings from
  # other models.
  restored_flat = _flatten_dict(restored_params)
  expected_flat = _flatten_dict(init_params)
  missing_keys = expected_flat.keys() - restored_flat.keys()
  extra_keys = restored_flat.keys() - expected_flat.keys()

  logging.info(
      'Restored params from checkpoint: %s.\n'
      'Expected params from code: %s.', restored_flat.keys(),
      expected_flat.keys())

  # Remove extra parameters.
  for k in extra_keys:
    del restored_flat[k]

  # Add missing parameters using initialized values.
  for k in missing_keys:
    restored_flat[k] = expected_flat[k]

  logging.info(
      'Added Missing params from checkpoint: %s.\n'
      'Removed Extra params in checkpoint: %s.\n', missing_keys, extra_keys)

  return _unflatten_dict(restored_flat)


def main(argv):
  del argv

  config = FLAGS.config
  output_dir = FLAGS.output_dir

  seed = config.get('seed', 0)
  rng = jax.random.PRNGKey(seed)
  tf.random.set_seed(seed)

  if config.get('dataset_dir'):
    logging.info('data_dir=%s', config.dataset_dir)
  logging.info('Output dir: %s', output_dir)

  save_checkpoint_path = None
  if config.get('checkpoint_steps'):
    gfile.makedirs(output_dir)
    save_checkpoint_path = os.path.join(output_dir, 'checkpoint.npz')

  # Create an asynchronous multi-metric writer.
  writer = metric_writers.create_default_writer(
      output_dir, just_logging=jax.process_index() > 0)

  # The pool is used to perform misc operations such as logging in async way.
  pool = multiprocessing.pool.ThreadPool()

<<<<<<< HEAD
  seed = config.get('seed', 0)
  rng = jax.random.PRNGKey(seed)
  tf.random.set_seed(seed)

  xm_xp = None
  xm_wu = None
=======
>>>>>>> f0a590d0
  def write_note(note):
    if jax.host_id() == 0:
      logging.info('NOTE: %s', note)
  write_note('Initializing...')

  fillin = lambda *_: None
  # Verify settings to make sure no checkpoints are accidentally missed.
  if config.get('keep_checkpoint_steps'):
    assert config.get('checkpoint_steps'), 'Specify `checkpoint_steps`.'
    assert config.keep_checkpoint_steps % config.checkpoint_steps == 0, (
        f'`keep_checkpoint_steps` ({config.checkpoint_steps}) should be'
        f'divisible by `checkpoint_steps ({config.checkpoint_steps}).`')

  batch_size = config.batch_size
  batch_size_eval = config.get('batch_size_eval', batch_size)
  if (batch_size % jax.device_count() != 0 or
      batch_size_eval % jax.device_count() != 0):
    raise ValueError(f'Batch sizes ({batch_size} and {batch_size_eval}) must '
                     f'be divisible by device number ({jax.device_count()})')

  local_batch_size = batch_size // jax.host_count()
  local_batch_size_eval = batch_size_eval // jax.host_count()
  logging.info(
      'Global batch size %d on %d hosts results in %d local batch size. '
      'With %d dev per host (%d dev total), that is a %d per-device batch size.',
      batch_size, jax.host_count(), local_batch_size, jax.local_device_count(),
      jax.device_count(), local_batch_size // jax.local_device_count())

  write_note('Initializing train dataset...')
  rng, train_ds_rng = jax.random.split(rng)
  train_ds_rng = jax.random.fold_in(train_ds_rng, jax.process_index())
  train_ds = input_utils.get_data(
      dataset=config.dataset,
      split=config.train_split,
      rng=train_ds_rng,
      host_batch_size=local_batch_size,
<<<<<<< HEAD
      preprocess_fn=pp_builder.get_preprocess_fn(config.pp_train),
=======
      preprocess_fn=preprocess_spec.parse(
          spec=config.pp_train, available_ops=preprocess_utils.all_ops()),
>>>>>>> f0a590d0
      shuffle_buffer_size=config.shuffle_buffer_size,
      prefetch_size=config.get('prefetch_to_host', 2),
      data_dir=fillin(config.get('data_dir')))
  logging.info('image_size = %s', train_ds.element_spec['image'].shape[1:])

  # Start prefetching already.
  train_iter = input_utils.start_input_pipeline(
<<<<<<< HEAD
      train_ds, config.get('prefetch_to_device', 1), pad=local_batch_size)
  # We always pad to local_batch_size_eval even when less would be enough in
  # order to minimize memory fragmentation.
=======
      train_ds, config.get('prefetch_to_device', 1))
>>>>>>> f0a590d0

  write_note('Initializing val dataset(s)...')

  def _get_val_split(dataset, split, pp_eval, data_dir=None):
    # We do ceil rounding such that we include the last incomplete batch.
    nval_img = input_utils.get_num_examples(
        dataset,
        split=split,
        host_batch_size=local_batch_size_eval,
        drop_remainder=False,
        data_dir=fillin(data_dir))
    val_steps = int(np.ceil(nval_img / batch_size_eval))
    logging.info('Running validation for %d steps for %s, %s', val_steps,
                 dataset, split)

<<<<<<< HEAD
=======
    if isinstance(pp_eval, str):
      pp_eval = preprocess_spec.parse(
          spec=pp_eval, available_ops=preprocess_utils.all_ops())

>>>>>>> f0a590d0
    val_ds = input_utils.get_data(
        dataset=dataset,
        split=split,
        rng=None,
        host_batch_size=local_batch_size_eval,
<<<<<<< HEAD
        preprocess_fn=pp_builder.get_preprocess_fn(pp_eval),
=======
        preprocess_fn=pp_eval,
>>>>>>> f0a590d0
        cache=config.get('val_cache', 'batched'),
        repeat_after_batching=True,
        shuffle=False,
        prefetch_size=config.get('prefetch_to_host', 2),
        drop_remainder=False,
        data_dir=fillin(data_dir))
    val_iter = input_utils.start_input_pipeline(
<<<<<<< HEAD
        val_ds, config.get('prefetch_to_device', 1), pad=local_batch_size_eval)
=======
        val_ds, config.get('prefetch_to_device', 1))
>>>>>>> f0a590d0

    return (val_iter, val_steps)

  val_iter_splits = {
      'val':
          _get_val_split(config.dataset, config.val_split, config.pp_eval,
                         config.get('dataset_dir'))
  }

  if config.get('eval_on_cifar_10h'):
<<<<<<< HEAD
    val_steps = int(np.ceil(10000 / batch_size_eval))

    cifar10h_dataset = cifar10h_utils.load_ds()

    val_ds_cifar10h = input_utils.get_data(
        dataset=cifar10h_dataset,
        split='test',
        rng=None,
        host_batch_size=local_batch_size_eval,
        preprocess_fn=pp_builder.get_preprocess_fn(config.pp_eval_cifar_10h),
        cache=config.get('val_cache', 'batched'),
        repeat_after_batching=True,
        shuffle=False,
        prefetch_size=config.get('prefetch_to_host', 2),
        drop_remainder=False)
    val_iter_cifar10h = input_utils.start_input_pipeline(
        val_ds_cifar10h,
        config.get('prefetch_to_device', 1),
        pad=local_batch_size_eval)

    val_iter_splits['cifar_10h'] = (val_iter_cifar10h, val_steps)

  ood_ds = {}
  if config.get('ood_dataset'):
    logging.info('loading OOD dataset = %s', config.get('ood_dataset'))
    if isinstance(config.train_split, str):
      # Adds training set for fitting class conditional Gaussian for
      # Mahalanoabis distance method.
      ood_ds.update({
          'train_maha':
              _get_val_split(config.dataset, config.train_split, config.pp_eval,
                             config.get('data_dir'))
      })
    else:
      raise NotImplementedError(
          'Only string type of train_split is supported for OOD evaluation!'
          'Got train_split=%s!' % str(config.train_split))
    if isinstance(config.ood_split, str):
      ood_ds.update({
          'ind':
              _get_val_split(config.dataset, config.ood_split, config.pp_eval,
                             config.get('data_dir')),
          'ood':
              _get_val_split(config.ood_dataset, config.ood_split,
                             config.pp_eval, config.get('data_dir')),
      })
    else:
      raise NotImplementedError(
          'Only string type of ood_split is supported for OOD evaluation!'
          'Got ood_split=%s!' % str(config.ood_split))
=======
    cifar10_to_cifar10h_fn = cifar10h_utils.create_cifar10_to_cifar10h_fn(
        config.get('data_dir', None))
    preprocess_fn = preprocess_spec.parse(
        spec=config.pp_eval_cifar_10h, available_ops=preprocess_utils.all_ops())
    pp_eval = lambda ex: preprocess_fn(cifar10_to_cifar10h_fn(ex))
    val_iter_splits['cifar_10h'] = _get_val_split(
        'cifar10',
        split=config.get('cifar_10h_split') or 'test',
        pp_eval=pp_eval,
        data_dir=config.get('data_dir'))
  elif config.get('eval_on_imagenet_real'):

    def avg_label(example):
      real_label = example['real_label']
      if tf.shape(real_label)[0] > 0:
        one_hot = tf.one_hot(real_label, 1000)
        example['labels'] = tf.reduce_mean(one_hot, axis=0)
        example['mask'] = tf.identity(1.)
      else:
        example['labels'] = tf.zeros([1000])
        example['mask'] = tf.identity(0.)
      return example

    preprocess_fn = preprocess_spec.parse(
        spec=config.pp_eval_imagenet_real,
        available_ops=preprocess_utils.all_ops())
    pp_eval = lambda ex: preprocess_fn(avg_label(ex))
    val_iter_imagenet_real, val_steps = _get_val_split(
        'imagenet2012_real',
        split=config.get('imagenet_real_split') or 'validation',
        pp_eval=pp_eval,
        data_dir=config.get('data_dir'))
    val_iter_splits['imagenet_real'] = (val_iter_imagenet_real, val_steps)

  ood_ds = {}
  if config.get('ood_dataset') and config.get('ood_methods'):
    if config.get('ood_methods'):  #  config.ood_methods is not a empty list
      logging.info('loading OOD dataset = %s', config.get('ood_dataset'))
      ood_ds, ood_ds_names = ood_utils.load_ood_datasets(
          config.dataset,
          config.ood_dataset,
          config.ood_split,
          config.pp_eval,
          config.ood_methods,
          config.train_split,
          config.get('data_dir'),
          _get_val_split,
      )
>>>>>>> f0a590d0

  ntrain_img = input_utils.get_num_examples(
      config.dataset,
      split=config.train_split,
      host_batch_size=local_batch_size,
      data_dir=fillin(config.get('data_dir')))
  steps_per_epoch = ntrain_img / batch_size

  if config.get('num_epochs'):
    total_steps = int(config.num_epochs * steps_per_epoch)
    assert not config.get('total_steps'), 'Set either num_epochs or total_steps'
  else:
    total_steps = config.total_steps

  logging.info(
      'Running for %d steps, that means %f epochs and %f steps per epoch',
      total_steps, total_steps * batch_size / ntrain_img, steps_per_epoch)

  write_note('Initializing model...')
  logging.info('config.model = %s', config.get('model'))

  # Specify Gaussian process layer configs.
  use_gp_layer = True
  gp_config = config.get('gp_layer', {})
  gp_layer_kwargs = get_gp_kwargs(gp_config)

  # Process ViT backbone model configs.
  vit_kwargs = config.get('model')

  model = ub.models.vision_transformer_gp(
      num_classes=config.num_classes,
      use_gp_layer=use_gp_layer,
      vit_kwargs=vit_kwargs,
      gp_layer_kwargs=gp_layer_kwargs)

  # We want all parameters to be created in host RAM, not on any device, they'll
  # be sent there later as needed, otherwise we already encountered two
  # situations where we allocate them twice.
  @partial(jax.jit, backend='cpu')
  def init(rng):
    image_size = tuple(train_ds.element_spec['image'].shape[2:])
    logging.info('image_size = %s', image_size)
    dummy_input = jnp.zeros((local_batch_size,) + image_size, jnp.float32)
    variables = model.init(rng, dummy_input, train=False)
    # Split model parameters into trainable and untrainable collections.
    states, params = variables.pop('params')
    del variables

    # Set bias in the head to a low value, such that loss is small initially.
    params = flax.core.unfreeze(params)
    if use_gp_layer:
      # Modify the head parameter in the GP head.
      params['head']['output_layer']['bias'] = jnp.full_like(
          params['head']['output_layer']['bias'],
          config.get('init_head_bias', 0))
    else:
      params['vit_backbone']['head']['bias'] = jnp.full_like(
          params['vit_backbone']['head']['bias'],
          config.get('init_head_bias', 0))

    return params, states

  rng, rng_init = jax.random.split(rng)
  params_cpu, states_cpu = init(rng_init)

  if jax.host_id() == 0:
    num_params = sum(p.size for p in jax.tree_flatten(params_cpu)[0])
    parameter_overview.log_parameter_overview(params_cpu)
    writer.write_scalars(step=0, scalars={'num_params': num_params})

  @partial(jax.pmap, axis_name='batch')
  def evaluation_fn(params, states, images, labels, mask):
    # Ignore the entries with all zero labels for evaluation.
    mask *= labels.max(axis=1)
    variable_dict = {'params': flax.core.freeze(params), **states}
    logits, out = model.apply(
        variable_dict,
        images,
        train=False,
        mean_field_factor=gp_config.get('mean_field_factor', -1.))

    losses = getattr(train_utils, config.get('loss', 'sigmoid_xent'))(
        logits=logits, labels=labels, reduction=False)
    loss = jax.lax.psum(losses * mask, axis_name='batch')

    top1_idx = jnp.argmax(logits, axis=1)
    # Extracts the label at the highest logit index for each image.
    top1_correct = jnp.take_along_axis(labels, top1_idx[:, None], axis=1)[:, 0]
    ncorrect = jax.lax.psum(top1_correct * mask, axis_name='batch')
    n = jax.lax.psum(mask, axis_name='batch')

    metric_args = jax.lax.all_gather([logits, labels, out['pre_logits'], mask],
                                     axis_name='batch')
    return ncorrect, loss, n, metric_args

  @partial(jax.pmap, axis_name='batch')
  def cifar_10h_evaluation_fn(params, states, images, labels, mask):
    variable_dict = {'params': flax.core.freeze(params), **states}
    logits, out = model.apply(
        variable_dict,
        images,
        train=False,
        mean_field_factor=gp_config.get('mean_field_factor', -1.))

    losses = getattr(train_utils, config.get('loss', 'softmax_xent'))(
        logits=logits, labels=labels, reduction=False)
    loss = jax.lax.psum(losses, axis_name='batch')

    top1_idx = jnp.argmax(logits, axis=1)
    # Extracts the label at the highest logit index for each image.
    one_hot_labels = jnp.eye(10)[jnp.argmax(labels, axis=1)]

    top1_correct = jnp.take_along_axis(
        one_hot_labels, top1_idx[:, None], axis=1)[:, 0]
    ncorrect = jax.lax.psum(top1_correct, axis_name='batch')
    n = jax.lax.psum(one_hot_labels, axis_name='batch')

    metric_args = jax.lax.all_gather([logits, labels, out['pre_logits'], mask],
                                     axis_name='batch')
    return ncorrect, loss, n, metric_args

  # Setup function for computing representation.
  @partial(jax.pmap, axis_name='batch')
  def representation_fn(params, images, labels, mask, states):
    variable_dict = {'params': flax.core.freeze(params), **states}
    _, outputs = model.apply(
        variable_dict,
        images,
        train=False,
        mean_field_factor=gp_config.get('mean_field_factor', -1.))
    representation = outputs[config.fewshot.representation_layer]
    representation = jax.lax.all_gather(representation, 'batch')
    labels = jax.lax.all_gather(labels, 'batch')
    mask = jax.lax.all_gather(mask, 'batch')
    return representation, labels, mask

  # Load the optimizer from flax.
  opt_name = config.get('optim_name')
  write_note(f'Initializing {opt_name} optimizer...')
  opt_def = getattr(flax.optim, opt_name)(**config.get('optim', {}))

  # We jit this, such that the arrays that are created are created on the same
  # device as the input is, in this case the CPU. Else they'd be on device[0].
  opt_cpu = jax.jit(opt_def.create)(params_cpu)

  @partial(jax.pmap, axis_name='batch', donate_argnums=(0,))
  def update_fn(opt, states, lr, reset_covmat, images, labels, rng):
    """Update step."""
    measurements = {}

    # Get device-specific loss rng.
    rng, rng_model = jax.random.split(rng, 2)
    rng_model_local = jax.random.fold_in(rng_model, jax.lax.axis_index('batch'))

    def loss_fn(params, states, images, labels):
      # Specify mutable collection to update untrainable GP parameters.
      variable_dict = {'params': flax.core.freeze(params), **states}
      model_results, updated_states = model.apply(
          variable_dict,
          images,
          train=True,
          rngs={'dropout': rng_model_local},
          mutable=list(states.keys()),
          mean_field_factor=gp_config.get('mean_field_factor', -1.))

      logits, _ = model_results
      loss = getattr(train_utils, config.get('loss', 'sigmoid_xent'))(
          logits=logits, labels=labels)
      return loss, updated_states

    # Performs exact covariance update (i.e., reset precision matrix resetting
    # at begining of new epoch) if covmat_momentum is a null value.
    if gp_config.get('covmat_momentum', -1.) < 0:
      # Resets precision matrix to Identity * ridge_penalty if at the begining
      # of a new epoch. This should be done before accumulate gradient.
      ridge_penalty = gp_config.get('ridge_penalty', 1.)
      prec_mat_old = states['laplace_covariance']['head']['covmat_layer'][
          'precision_matrix']
      prec_mat_new = (
          (1. - reset_covmat) * prec_mat_old +
          reset_covmat * jnp.eye(prec_mat_old.shape[0]) * ridge_penalty)

      states = flax.core.unfreeze(states)
      states['laplace_covariance']['head']['covmat_layer'][
          'precision_matrix'] = prec_mat_new
      states = flax.core.freeze(states)

    # Implementation considerations compared and summarized at
    # https://docs.google.com/document/d/1g3kMEvqu1DOawaflKNyUsIoQ4yIVEoyE5ZlIPkIl4Lc/edit?hl=en#
    (l, s), g = accumulate_gradient_with_states(
        jax.value_and_grad(loss_fn, has_aux=True), opt.target, states, images,
        labels, config.get('grad_accum_steps'))
    l, g = jax.lax.pmean((l, g), axis_name='batch')

    # Log the gradient norm only if we need to compute it anyways (clipping)
    # or if we don't use grad_accum_steps, as they interact badly.
    do_grad_clip = config.get('grad_clip_norm', -1.) > 0.
    if config.get('grad_accum_steps', 1) == 1 or do_grad_clip:
      grads, _ = jax.tree_flatten(g)
      l2_g = jnp.sqrt(sum([jnp.vdot(p, p) for p in grads]))
      measurements['l2_grads'] = l2_g

    # Optionally resize the global gradient to a maximum norm. We found this
    # useful in some cases across optimizers, hence it's in the main loop.
    if do_grad_clip:
      g_factor = jnp.minimum(1.0, config.grad_clip_norm / l2_g)
      g = jax.tree_map(lambda p: g_factor * p, g)
    opt = opt.apply_gradient(g, learning_rate=lr)

    decay_rules = config.get('weight_decay', []) or []
    if isinstance(decay_rules, numbers.Number):
      decay_rules = [('.*kernel.*', decay_rules)]
    sched_m = lr/config.lr.base if config.get('weight_decay_decouple') else lr
    def decay_fn(v, wd):
      return (1.0 - sched_m * wd) * v

    opt = opt.replace(
        target=train_utils.tree_map_with_regex(decay_fn, opt.target,
                                               decay_rules))

    params, _ = jax.tree_flatten(opt.target)
    measurements['l2_params'] = jnp.sqrt(sum([jnp.vdot(p, p) for p in params]))

    return opt, s, l, rng, measurements

  # Other things besides optimizer state to be stored.
  rng, rng_loop = jax.random.split(rng, 2)
  rngs_loop = flax_utils.replicate(rng_loop)
  checkpoint_extra = dict(accum_train_time=0.0, rngs_loop=rngs_loop)

  # Decide how to initialize training. The order is important.
  # 1. Always resumes from the existing checkpoint, e.g. resumes a finetune job.
  # 2. Resume from a previous checkpoint, e.g. start a cooldown training job.
  # 3. Initialize model from something, e,g, start a fine-tuning job.
  # 4. Train from scratch.
  resume_checkpoint_path = None
  if save_checkpoint_path and gfile.exists(save_checkpoint_path):
    resume_checkpoint_path = save_checkpoint_path
  elif config.get('resume'):
    resume_checkpoint_path = fillin(config.resume)
  if resume_checkpoint_path:
    write_note('Resume training from checkpoint...')
    checkpoint_tree = {
        'opt': opt_cpu,
        'states': states_cpu,
        'extra': checkpoint_extra
    }
    checkpoint = checkpoint_utils.load_checkpoint(checkpoint_tree,
                                                  resume_checkpoint_path)
    opt_cpu, states_cpu, checkpoint_extra = (checkpoint['opt'],
                                             checkpoint['states'],
                                             checkpoint['extra'])
    rngs_loop = checkpoint_extra['rngs_loop']
  elif config.get('model_init'):
    # Load trainable parameters from the checkpoint.
    # This does not cause issue for SNGP since all non-trainable parameters
    # (random feature, precision matrix, etc) are last-layer parameters that
    # should be re-trained during fine-tuning.
    write_note(f'Initialize trainable parameters from {config.model_init}...')
    reinit_params = config.get(
        'model_reinit_params',
        ('head/output_layer/kernel', 'head/output_layer/bias', 'head/kernel',
         'head/bias'))
    logging.info('Reinitializing these parameters: %s', reinit_params)
    loaded = pretrained_sngp_load(params_cpu, config.model_init,
                                  config.get('model'), reinit_params)
    opt_cpu = opt_cpu.replace(target=loaded)
    if jax.host_id() == 0:
      logging.info('Restored parameter overview:')
      parameter_overview.log_parameter_overview(loaded)

  write_note('Kicking off misc stuff...')
  first_step = int(opt_cpu.state.step)  # Might be a DeviceArray type.
  if first_step == 0 and jax.host_id() == 0:
    writer.write_hparams(dict(config))
  chrono = train_utils.Chrono(first_step, total_steps, batch_size,
                              checkpoint_extra['accum_train_time'])
  # Note: switch to ProfileAllHosts() if you need to profile all hosts.
  # (Xprof data become much larger and take longer to load for analysis)
  profiler = periodic_actions.Profile(
      # Create profile after every restart to analyze pre-emption related
      # problems and assure we get similar performance in every run.
      logdir=output_dir, first_profile=first_step + 10)

  # Prepare the learning-rate and pre-fetch it to device to avoid delays.
  lr_fn = train_utils.create_learning_rate_schedule(total_steps,
                                                    **config.get('lr', {}))
  # TODO(dusenberrymw): According to flax docs, prefetching shouldn't be
  # necessary for TPUs.
  lr_iter = train_utils.prefetch_scalar(
      map(lr_fn, range(total_steps)), config.get('prefetch_to_device', 1))

  # Prepare the precision matrix resetting schedule, and pre-fetch it to device.
  reset_covmat_fn = lambda step: float(step % steps_per_epoch == 0)
  reset_covmat_iter = train_utils.prefetch_scalar(
      map(reset_covmat_fn, range(first_step, total_steps)),
      nprefetch=config.get('prefetch_to_device', 1))

  write_note(f'Replicating...\n{chrono.note}')
  opt_repl = flax_utils.replicate(opt_cpu)
  states_repl = flax_utils.replicate(states_cpu)

  write_note(f'Initializing few-shotters...\n{chrono.note}')
  if 'fewshot' in config:
    fewshotter = fewshot.FewShotEvaluator(
        representation_fn, config.fewshot,
        config.fewshot.get('batch_size') or batch_size_eval)

  checkpoint_writer = None

  # Note: we return the train loss, val loss, and fewshot best l2s for use in
  # reproducibility unit tests.
  train_loss = -jnp.inf
  val_loss = {val_name: -jnp.inf for val_name, _ in val_iter_splits.items()}
  fewshot_results = {'dummy': {(0, 1): -jnp.inf}}

  write_note(f'First step compilations...\n{chrono.note}')
  logging.info('first_step = %s', first_step)
  # Advance the iterators if we are restarting from an earlier checkpoint.
  # TODO(dusenberrymw): Look into checkpointing dataset state instead.
  if first_step > 0:
    write_note('Advancing iterators after resuming from a checkpoint...')
    lr_iter = itertools.islice(lr_iter, first_step, None)
    train_iter = itertools.islice(train_iter, first_step, None)
    # NOTE: Validation eval is only run on certain steps, so determine how many
    # times it was run previously.
    num_val_runs = sum(
        map(
            lambda i: train_utils.itstime(i, config.log_eval_steps, total_steps
                                         ), range(1, first_step + 1)))
    for val_name, (val_iter, val_steps) in val_iter_splits.items():
      val_iter = itertools.islice(val_iter, num_val_runs * val_steps, None)
      val_iter_splits[val_name] = (val_iter, val_steps)

  # Using a python integer for step here, because opt.state.step is allocated
  # on TPU during replication.
  for step, train_batch, lr_repl, reset_covmat_repl in zip(
      range(first_step + 1, total_steps + 1), train_iter, lr_iter,
      reset_covmat_iter):

    with jax.profiler.TraceContext('train_step', step_num=step, _r=1):
      # TODO(jereliu): Expand to allow precision matrix resetting.
      (opt_repl, states_repl, loss_value, rngs_loop,
       extra_measurements) = update_fn(
           opt_repl,
           states_repl,
           lr_repl,
           reset_covmat_repl,
           train_batch['image'],
           train_batch['labels'],
           rng=rngs_loop)

    if jax.host_id() == 0:
      profiler(step)

    # Checkpoint saving
    if train_utils.itstime(
        step, config.get('checkpoint_steps'), total_steps, host=0):
      write_note('Checkpointing...')
      chrono.pause()
      train_utils.checkpointing_timeout(checkpoint_writer,
                                        config.get('checkpoint_timeout', 1))
      checkpoint_extra['accum_train_time'] = chrono.accum_train_time
      # We need to transfer the weights over now or else we risk keeping them
      # alive while they'll be updated in a future step, creating hard to debug
      # memory errors (see b/160593526). Also, takes device 0's params only.
      # For GP layer, we will also do the same for untrainable parameters
      # (`states`). This is ok since `random features` are frozen throughout
      # pre-training, and `precision matrix` is a finetuning-specific parameters
      # that will be re-learned in the finetuning task.
      opt_cpu = jax.tree_map(lambda x: np.array(x[0]), opt_repl)
      states_cpu = jax.tree_map(lambda x: np.array(x[0]), states_repl)

      # Check whether we want to keep a copy of the current checkpoint.
      copy_step = None
      if train_utils.itstime(step, config.get('keep_checkpoint_steps'),
                             total_steps):
        write_note('Keeping a checkpoint copy...')
        copy_step = step

      # Checkpoint should be a nested dictionary or FLAX datataclasses from
      # `flax.struct`. Both can be present in a checkpoint.
      checkpoint = {
          'opt': opt_cpu,
          'states': states_cpu,
          'extra': checkpoint_extra
      }
      checkpoint_writer = pool.apply_async(
          checkpoint_utils.save_checkpoint,
          (checkpoint, save_checkpoint_path, copy_step))
      chrono.resume()

    # Report training progress
    if train_utils.itstime(
        step, config.log_training_steps, total_steps, host=0):
      write_note('Reporting training progress...')
      train_loss = loss_value[0]  # Keep to return for reproducibility tests.
      timing_measurements, note = chrono.tick(step)
      write_note(note)
      train_measurements = {}
      train_measurements.update({
          'learning_rate': lr_repl[0],
          'training_loss': train_loss,
      })
      train_measurements.update(flax.jax_utils.unreplicate(extra_measurements))
      train_measurements.update(timing_measurements)
      writer.write_scalars(step, train_measurements)

    # Report validation performance
    if train_utils.itstime(step, config.log_eval_steps, total_steps):
      write_note('Evaluating on the validation set...')
      chrono.pause()
      for val_name, (val_iter, val_steps) in val_iter_splits.items():
        # Sets up evaluation metrics.
        ece_num_bins = config.get('ece_num_bins', 15)
        auc_num_bins = config.get('auc_num_bins', 1000)
        ece = rm.metrics.ExpectedCalibrationError(num_bins=ece_num_bins)
        calib_auc = rm.metrics.CalibrationAUC(correct_pred_as_pos_label=False)
        # TODO(jereliu): Extend to support soft multi-class probabilities.
        oc_auc_0_5 = rm.metrics.OracleCollaborativeAUC(
            oracle_fraction=0.005, num_bins=auc_num_bins)
        oc_auc_1 = rm.metrics.OracleCollaborativeAUC(
            oracle_fraction=0.01, num_bins=auc_num_bins)
        oc_auc_2 = rm.metrics.OracleCollaborativeAUC(
            oracle_fraction=0.02, num_bins=auc_num_bins)
        oc_auc_5 = rm.metrics.OracleCollaborativeAUC(
            oracle_fraction=0.05, num_bins=auc_num_bins)
        label_diversity = tf.keras.metrics.Mean()
        sample_diversity = tf.keras.metrics.Mean()
        ged = tf.keras.metrics.Mean()

        # Runs evaluation loop.
        ncorrect, loss, nseen = 0, 0, 0
        for _, batch in zip(range(val_steps), val_iter):
          if val_name == 'cifar_10h':
            batch_ncorrect, batch_losses, batch_n, batch_metric_args = (
                cifar_10h_evaluation_fn(
                    opt_repl.target, states_repl, batch['image'],
                    batch['labels'], batch['mask']))
          else:
            batch_ncorrect, batch_losses, batch_n, batch_metric_args = (
                evaluation_fn(opt_repl.target, states_repl, batch['image'],
                              batch['labels'], batch['mask']))
          # All results are a replicated array shaped as follows:
          # (local_devices, per_device_batch_size, elem_shape...)
          # with each local device's entry being identical as they got psum'd.
          # So let's just take the first one to the host as numpy.
          ncorrect += np.sum(np.array(batch_ncorrect[0]))
          loss += np.sum(np.array(batch_losses[0]))
          nseen += np.sum(np.array(batch_n[0]))
          # Here we parse batch_metric_args to compute uncertainty metrics.
          # (e.g., ECE or Calibration AUC).
          logits, labels, _, masks = batch_metric_args
          masks = np.array(masks[0], dtype=np.bool)
          logits = np.array(logits[0])
          probs = jax.nn.softmax(logits)
          # From one-hot to integer labels, as required by ECE.
          int_labels = np.argmax(np.array(labels[0]), axis=-1)
          int_preds = np.argmax(logits, axis=-1)
          confidence = np.max(probs, axis=-1)
          for p, c, l, d, m, label in zip(probs, confidence, int_labels,
                                          int_preds, masks, labels[0]):
            ece.add_batch(p[m, :], label=l[m])
            calib_auc.add_batch(d[m], label=l[m], confidence=c[m])
            oc_auc_0_5.add_batch(d[m], label=l[m], custom_binning_score=c[m])
            oc_auc_1.add_batch(d[m], label=l[m], custom_binning_score=c[m])
            oc_auc_2.add_batch(d[m], label=l[m], custom_binning_score=c[m])
            oc_auc_5.add_batch(d[m], label=l[m], custom_binning_score=c[m])

            if val_name == 'cifar_10h':
              batch_label_diversity, batch_sample_diversity, batch_ged = cifar10h_utils.generalized_energy_distance(
                  label[m], p[m, :], 10)
              label_diversity.update_state(batch_label_diversity)
              sample_diversity.update_state(batch_sample_diversity)
              ged.update_state(batch_ged)

        val_loss[val_name] = loss / nseen  # Keep for reproducibility tests.
        val_measurements = {
            f'{val_name}_prec@1': ncorrect / nseen,
            f'{val_name}_loss': val_loss[val_name],
            f'{val_name}_ece': ece.result()['ece'],
            f'{val_name}_calib_auc': calib_auc.result()['calibration_auc'],
            f'{val_name}_oc_auc_0.5%': oc_auc_0_5.result()['collaborative_auc'],
            f'{val_name}_oc_auc_1%': oc_auc_1.result()['collaborative_auc'],
            f'{val_name}_oc_auc_2%': oc_auc_2.result()['collaborative_auc'],
            f'{val_name}_oc_auc_5%': oc_auc_5.result()['collaborative_auc'],
        }
        writer.write_scalars(step, val_measurements)

        if val_name == 'cifar_10h':
          cifar_10h_measurements = {
              f'{val_name}_label_diversity': label_diversity.result(),
              f'{val_name}_sample_diversity': sample_diversity.result(),
              f'{val_name}_ged': ged.result(),
          }
          writer.write_scalars(step, cifar_10h_measurements)

      # OOD eval
      # There are two entries in the ood_ds dict (in-dist, ood), and that this
      # section computes metrics using both pieces. This is in contrast to
      # normal validation eval above where we eval metrics separately for each
      # val split in val_ds.
      if ood_ds and config.ood_methods:

        def make_sngp_eval_fn(states):

          def sngp_eval_fn(params, images, labels, mask):
            return evaluation_fn(
                params=params,
                states=states,
                images=images,
                labels=labels,
                mask=mask)

          return sngp_eval_fn

        ood_measurements = ood_utils.eval_ood_metrics(
            ood_ds, ood_ds_names, config.ood_methods,
            make_sngp_eval_fn(states_repl), opt_repl)
        writer.write_scalars(step, ood_measurements)

      chrono.resume()

    if 'fewshot' in config:
      # Compute few-shot on-the-fly evaluation.
      if train_utils.itstime(step, config.fewshot.log_steps, total_steps):
        chrono.pause()
        write_note(f'Few-shot evaluation...\n{chrono.note}')
        # Keep `results` to return for reproducibility tests.
        fewshot_results, best_l2 = fewshotter.run_all(
            opt_repl.target,
            datasets=config.fewshot.datasets,
            states=states_repl)

        # TODO(dusenberrymw): Remove this once fewshot.py is updated.
        def make_writer_measure_fn(step):

          def writer_measure(name, value):
            writer.write_scalars(step, {name: value})

          return writer_measure

        fewshotter.walk_results(
            make_writer_measure_fn(step), fewshot_results, best_l2)
        chrono.resume()

    # End of step.
    if config.get('testing_failure_step'):
      # Break early to simulate infra failures in test cases.
      if config.testing_failure_step == step:
        break

  write_note(f'Done!\n{chrono.note}')
  pool.close()
  pool.join()
  writer.close()

  # Return final training loss, validation loss, and fewshot results for
  # reproducibility test cases.
  return train_loss, val_loss, fewshot_results


if __name__ == '__main__':
  # Adds jax flags to the program.
  jax.config.config_with_absl()

  # TODO(dusenberrymw): Refactor `main` such that there is a `train_eval`
  # function that returns values for tests and does not directly access flags,
  # and then have `main` return None.

  def _main(argv):
    main(argv)

  app.run(_main)  # Ignore the returned values from `main`.<|MERGE_RESOLUTION|>--- conflicted
+++ resolved
@@ -50,11 +50,6 @@
 
 # TODO(dusenberrymw): Open-source remaining imports.
 fewshot = None
-<<<<<<< HEAD
-u = None
-pp_builder = None
-=======
->>>>>>> f0a590d0
 
 
 ml_collections.config_flags.DEFINE_config_file(
@@ -194,15 +189,6 @@
   # The pool is used to perform misc operations such as logging in async way.
   pool = multiprocessing.pool.ThreadPool()
 
-<<<<<<< HEAD
-  seed = config.get('seed', 0)
-  rng = jax.random.PRNGKey(seed)
-  tf.random.set_seed(seed)
-
-  xm_xp = None
-  xm_wu = None
-=======
->>>>>>> f0a590d0
   def write_note(note):
     if jax.host_id() == 0:
       logging.info('NOTE: %s', note)
@@ -239,12 +225,8 @@
       split=config.train_split,
       rng=train_ds_rng,
       host_batch_size=local_batch_size,
-<<<<<<< HEAD
-      preprocess_fn=pp_builder.get_preprocess_fn(config.pp_train),
-=======
       preprocess_fn=preprocess_spec.parse(
           spec=config.pp_train, available_ops=preprocess_utils.all_ops()),
->>>>>>> f0a590d0
       shuffle_buffer_size=config.shuffle_buffer_size,
       prefetch_size=config.get('prefetch_to_host', 2),
       data_dir=fillin(config.get('data_dir')))
@@ -252,13 +234,7 @@
 
   # Start prefetching already.
   train_iter = input_utils.start_input_pipeline(
-<<<<<<< HEAD
-      train_ds, config.get('prefetch_to_device', 1), pad=local_batch_size)
-  # We always pad to local_batch_size_eval even when less would be enough in
-  # order to minimize memory fragmentation.
-=======
       train_ds, config.get('prefetch_to_device', 1))
->>>>>>> f0a590d0
 
   write_note('Initializing val dataset(s)...')
 
@@ -274,23 +250,16 @@
     logging.info('Running validation for %d steps for %s, %s', val_steps,
                  dataset, split)
 
-<<<<<<< HEAD
-=======
     if isinstance(pp_eval, str):
       pp_eval = preprocess_spec.parse(
           spec=pp_eval, available_ops=preprocess_utils.all_ops())
 
->>>>>>> f0a590d0
     val_ds = input_utils.get_data(
         dataset=dataset,
         split=split,
         rng=None,
         host_batch_size=local_batch_size_eval,
-<<<<<<< HEAD
-        preprocess_fn=pp_builder.get_preprocess_fn(pp_eval),
-=======
         preprocess_fn=pp_eval,
->>>>>>> f0a590d0
         cache=config.get('val_cache', 'batched'),
         repeat_after_batching=True,
         shuffle=False,
@@ -298,11 +267,7 @@
         drop_remainder=False,
         data_dir=fillin(data_dir))
     val_iter = input_utils.start_input_pipeline(
-<<<<<<< HEAD
-        val_ds, config.get('prefetch_to_device', 1), pad=local_batch_size_eval)
-=======
         val_ds, config.get('prefetch_to_device', 1))
->>>>>>> f0a590d0
 
     return (val_iter, val_steps)
 
@@ -313,58 +278,6 @@
   }
 
   if config.get('eval_on_cifar_10h'):
-<<<<<<< HEAD
-    val_steps = int(np.ceil(10000 / batch_size_eval))
-
-    cifar10h_dataset = cifar10h_utils.load_ds()
-
-    val_ds_cifar10h = input_utils.get_data(
-        dataset=cifar10h_dataset,
-        split='test',
-        rng=None,
-        host_batch_size=local_batch_size_eval,
-        preprocess_fn=pp_builder.get_preprocess_fn(config.pp_eval_cifar_10h),
-        cache=config.get('val_cache', 'batched'),
-        repeat_after_batching=True,
-        shuffle=False,
-        prefetch_size=config.get('prefetch_to_host', 2),
-        drop_remainder=False)
-    val_iter_cifar10h = input_utils.start_input_pipeline(
-        val_ds_cifar10h,
-        config.get('prefetch_to_device', 1),
-        pad=local_batch_size_eval)
-
-    val_iter_splits['cifar_10h'] = (val_iter_cifar10h, val_steps)
-
-  ood_ds = {}
-  if config.get('ood_dataset'):
-    logging.info('loading OOD dataset = %s', config.get('ood_dataset'))
-    if isinstance(config.train_split, str):
-      # Adds training set for fitting class conditional Gaussian for
-      # Mahalanoabis distance method.
-      ood_ds.update({
-          'train_maha':
-              _get_val_split(config.dataset, config.train_split, config.pp_eval,
-                             config.get('data_dir'))
-      })
-    else:
-      raise NotImplementedError(
-          'Only string type of train_split is supported for OOD evaluation!'
-          'Got train_split=%s!' % str(config.train_split))
-    if isinstance(config.ood_split, str):
-      ood_ds.update({
-          'ind':
-              _get_val_split(config.dataset, config.ood_split, config.pp_eval,
-                             config.get('data_dir')),
-          'ood':
-              _get_val_split(config.ood_dataset, config.ood_split,
-                             config.pp_eval, config.get('data_dir')),
-      })
-    else:
-      raise NotImplementedError(
-          'Only string type of ood_split is supported for OOD evaluation!'
-          'Got ood_split=%s!' % str(config.ood_split))
-=======
     cifar10_to_cifar10h_fn = cifar10h_utils.create_cifar10_to_cifar10h_fn(
         config.get('data_dir', None))
     preprocess_fn = preprocess_spec.parse(
@@ -413,7 +326,6 @@
           config.get('data_dir'),
           _get_val_split,
       )
->>>>>>> f0a590d0
 
   ntrain_img = input_utils.get_num_examples(
       config.dataset,
